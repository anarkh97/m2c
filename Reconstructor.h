--- conflicted
+++ resolved
@@ -19,12 +19,9 @@
  ****************************************************************************/
 class Reconstructor
 {
-<<<<<<< HEAD
-  MPI_Comm& comm; //note this may not contain all the processors (e.g., see LaserOperator::SetupLoadBalancing)
-=======
+
   MPI_Comm& comm; //!< may not contain all the processors (e.g., see LaserAbsorptionSolver::SetupLoadBalancing)
 
->>>>>>> 72230ca2
   ReconstructionData& iod_rec;
 
   /** Variable functions and flux functions. This is optional, only used for
