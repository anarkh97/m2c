--- conflicted
+++ resolved
@@ -110,12 +110,8 @@
   //! Compute the RHS of the ODE system (Only for cells inside the physical domain)
   void ComputeResidual(SpaceVariable3D &V, SpaceVariable3D &ID, SpaceVariable3D &R, 
                        RiemannSolutions *riemann_solutions = NULL,
-<<<<<<< HEAD
-                       vector<int> *ls_mat_id = NULL, vector<SpaceVariable3D*> *Phi = NULL, bool run_heat = true);
-=======
                        vector<int> *ls_mat_id = NULL, vector<SpaceVariable3D*> *Phi = NULL,
-                       vector<std::unique_ptr<EmbeddedBoundaryDataSet> > *EBDS = nullptr);
->>>>>>> 72230ca2
+                       vector<std::unique_ptr<EmbeddedBoundaryDataSet> > *EBDS = nullptr, bool run_heat = true);
 
   SpaceVariable3D& GetMeshCoordinates() {return coordinates;}
   SpaceVariable3D& GetMeshDeltaXYZ()    {return delta_xyz;}
